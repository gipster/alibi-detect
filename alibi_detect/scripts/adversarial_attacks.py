--- conflicted
+++ resolved
@@ -24,15 +24,6 @@
             clean_list.append(params)
     return clean_list
 
-<<<<<<< HEAD
-grid = [{'attack': ['pfgsm'],
-        'binary_search': [True] ,
-        'random_start': [False],
-        'return_early': [True],
-        'iterations':[10, 20],
-        'epsilon':[0.1, 0.5, 1., 2.],
-        'stepsize': [0.1, 0.5, 1.]
-=======
 
 grid = [{'attack': ['carlini'],
          'binary_search_steps': [10, 20],
@@ -49,7 +40,6 @@
          'iterations':[10, 20],
          'epsilon':[0.1, 0.2, 0.3, 0.5, 1., 2.],
          'stepsize': [0.1, 0.2, 0.5, 1.]
->>>>>>> 4b29c3ad
          },
         {'attack': ['fgsm'],
          'binary_search': [True],
